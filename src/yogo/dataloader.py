import os
import csv
import yaml
import torch

from pathlib import Path
from functools import partial
from collections import defaultdict

import torchvision.ops as ops

from torchvision import datasets
from torchvision.io import read_image, ImageReadMode
from torchvision.transforms import Resize, RandomAdjustSharpness, ColorJitter
from torch.utils.data import ConcatDataset, DataLoader, random_split, Subset

from typing import Any, List, Dict, Union, Tuple, Optional, Callable, Literal, cast

from yogo.data_transforms import (
    DualInputModule,
    DualInputId,
    RandomHorizontalFlipWithBBs,
    RandomVerticalFlipWithBBs,
    RandomVerticalCrop,
    ImageTransformLabelIdentity,
    MultiArgSequential,
)


YOGO_CLASS_ORDERING = [
    "healthy",
    "ring",
    "trophozoite",
    "schizont",
    "gametocyte",
    "wbc",
    "misc",
]


DatasetSplitName = Literal["train", "val", "test"]


def count_dataloader_class(dataloader, class_index: int) -> int:
    s = 0
    for _, labels in dataloader:
        s += sum((l[:, 0] == class_index).sum().item() for l in labels if len(l) > 0)
    return s


def get_class_counts_for_dataloader(dataloader, class_names):
    return {c: count_dataloader_class(dataloader, i) for i, c in enumerate(class_names)}


def read_grayscale(img_path):
    try:
        return read_image(str(img_path), ImageReadMode.GRAY)
    except RuntimeError as e:
        raise RuntimeError(f"file {img_path} threw: {e}")


def collate_batch(batch, device="cpu", transforms=None):
    # perform image transforms here so we can transform in batches! :)
    inputs, labels = zip(*batch)
    batched_inputs = torch.stack(inputs)
    batched_labels = torch.stack(labels)
    return transforms(
        batched_inputs.to(device, non_blocking=True),
        batched_labels.to(device, non_blocking=True),
    )


<<<<<<< HEAD
def split_labels_into_bins(
    labels: torch.Tensor, Sx, Sy
) -> Dict[Tuple[torch.Tensor, torch.Tensor], torch.Tensor]:
    # it is really a single-element long tensor
    d: Dict[Tuple[torch.Tensor, torch.Tensor], List[torch.Tensor]] = defaultdict(list)
    for label in labels:
        i = torch.div(label[1], (1 / Sx), rounding_mode="trunc").long()
        j = torch.div(label[2], (1 / Sy), rounding_mode="trunc").long()
        d[(i, j)].append(label)
    return {k: torch.vstack(vs) for k, vs in d.items()}


def format_labels(
    labels: torch.Tensor,
    Sx: int,
    Sy: int,
    num_classes: int,
) -> torch.Tensor:
    """
    input:
        Sx: int,
        Sy: int,
        label_batch: List[torch.Tensor], and len(label_batch) == batch_size
        num_classes: int
    output:
        torch.Tensor of shape (batch_size, masked_label_len, Sy, Sx)

    dimension masked_label is [mask, xc, yc, w, h, *classes], where mask == 1
    if there is a label associated with (Sy,Sx) at the given batch, else 0. If
    mask is 0, then the rest of the label values are "don't care" values (just
    setting to 0 is fine).

    TODO: maybe we can drop some sync points by converting label_batch to tensor?
    Have a parameter for "num labels" or smth, and have all tensors be the size
    of the minimum tensor size (instead of having a list)
    """
    with torch.no_grad():
        output = torch.zeros(1 + num_classes + 1, Sy, Sx)
        label_cells = split_labels_into_bins(labels, Sx, Sy)

        for (k, j), cell_label in label_cells.items():
            pred_square_idx = 0  # this is a remnant of Sx,Sy being small; remove?
            output[0, j, k] = 1
            output[1:5, j, k] = cell_label[pred_square_idx][1:]
            output[5, j, k] = cell_label[pred_square_idx][0]

        return output


def load_labels_from_path(label_path: Path, classes, Sx, Sy) -> torch.Tensor:
=======
def load_labels_from_path(label_path: Path, dataset_classes: List[str]) -> List[List[float]]:
>>>>>>> 54025243
    "loads labels from label file, given by image path"
    labels: List[List[float]] = []
    try:
        with open(label_path, "r") as f:
            file_chunk = f.read(1024)
            f.seek(0)

            try:
                dialect = csv.Sniffer().sniff(file_chunk)
                has_header = csv.Sniffer().has_header(file_chunk)
                reader = csv.reader(f, dialect)
            except csv.Error:
                # emtpy file, no labels, just keep moving
                return labels

            if has_header:
                next(reader, None)

            for row in reader:
                assert (
                    len(row) == 5
                ), f"should have [class,xc,yc,w,h] - got length {len(row)} {row}"

                """
                dataset_classes is the ordering of classes that are given by
                label-studio. So we get the class of the prediction from
                `int(row[0])`, and get the index of that from YOGO_CLASS_ORDERING
                """
                if row[0].isnumeric():
                    label_idx = YOGO_CLASS_ORDERING.index(dataset_classes[int(row[0])])
                else:
                    label_idx = YOGO_CLASS_ORDERING.index(row[0])

                # float for everything so we can make tensors of labels
                labels.append([float(label_idx)] + [float(v) for v in row[1:]])
    except FileNotFoundError:
        pass

    labels = torch.Tensor(labels)
    labels[:, 1:] = ops.box_convert(labels[:, 1:], "cxcywh", "xyxy")
    return format_labels(labels, Sx, Sy, len(classes))


class ObjectDetectionDataset(datasets.VisionDataset):
    def __init__(
        self,
        dataset_classes: List[str],
        image_path: Path,
        label_path: Path,
        Sx,
        Sy,
        loader: Callable = read_grayscale,
        extensions: Optional[Tuple[str]] = ("png",),
        is_valid_file: Optional[Callable[[str], bool]] = None,
        *args,
        **kwargs,
    ):
        # the super().__init__ just sets transforms
        # the image_path is just for repr
        super().__init__(str(image_path), *args, **kwargs)

        self.classes = YOGO_CLASS_ORDERING
        self.image_folder_path = image_path
        self.label_folder_path = label_path
        self.loader = loader

<<<<<<< HEAD
        self.samples: List[Tuple[str, List[List[float]]]] = self.make_dataset(
            Sx,
            Sy,
            extensions=extensions,
            is_valid_file=is_valid_file,
=======
        self.samples = self.make_dataset(
            is_valid_file=is_valid_file, extensions=extensions, dataset_classes=dataset_classes
>>>>>>> 54025243
        )

    def make_dataset(
        self,
        Sx: int,
        Sy: int,
        extensions: Optional[Union[str, Tuple[str, ...]]] = None,
        is_valid_file: Optional[Callable[[str], bool]] = None,
        dataset_classes: List[str] = YOGO_CLASS_ORDERING,
    ) -> List[Tuple[str, List[List[float]]]]:
        """
        torchvision.datasets.folder.make_dataset doc string states:
            "Generates a list of samples of a form (path_to_sample, class)"

        This is designed for a dataset for classficiation (that is, mapping
        image to class), where we have a dataset for object detection (image
        to list of bounding boxes).

        Copied Pytorch's implementation of input handling[0], with changes on how we
        collect labels and images

        [0] https://pytorch.org/vision/stable/_modules/torchvision/datasets/folder.html
        """
        both_none = extensions is None and is_valid_file is None
        both_something = extensions is not None and is_valid_file is not None
        if both_none or both_something:
            raise ValueError(
                "Both extensions and is_valid_file cannot be None or not None at the same time"
            )

        if extensions is not None:

            def is_valid_file(x: str) -> bool:
                return datasets.folder.has_file_allowed_extension(x, extensions)

        is_valid_file = cast(Callable[[str], bool], is_valid_file)

        # maps file name to a list of tuples of bounding boxes + classes
        samples: List[Tuple[str, List[List[float]]]] = []
        for label_file_path in self.label_folder_path.glob("*"):
            image_paths =  [
                self.image_folder_path / label_file_path.with_suffix(sfx).name
                for sfx in [".png", ".jpg"]
            ]

            try:
                image_file_path = next(
                    ip for ip in image_paths
                    if (
                        ip.exists() and is_valid_file(str(ip))
                    )
<<<<<<< HEAD
                except Exception as e:
                    # raise exception here? logic being that we want to know very quickly that we don't have
                    # all the labels we need. Open to changes, though.
                    raise FileNotFoundError(
                        f"{self.label_folder_path / img_file_path.with_suffix('.txt').name} doesn't exist"
                    ) from e
                labels = load_labels_from_path(label_path, self.classes, Sx, Sy)
                samples.append((str(img_file_path), labels))
=======
                )
            except StopIteration as e:
                # raise exception here? logic being that we want to know very quickly that we don't have
                # all the labels we need. Open to changes, though.
                raise FileNotFoundError(
                    f"None of the following images exist: {image_paths}"
                ) from e

            labels = load_labels_from_path(label_file_path, dataset_classes)
            samples.append((str(image_file_path), labels))

>>>>>>> 54025243
        return samples

    def __getitem__(self, index: int) -> Tuple[torch.Tensor, List[List[float]]]:
        """From torchvision.datasets.folder.DatasetFolder
        Args:
            index (int): Index

        Returns:
            tuple: (sample, target) where target is class_index of the target class.
        """
        path, target = self.samples[index]
        sample = self.loader(path)
        return sample, target

    def __len__(self) -> int:
        "From torchvision.datasets.folder.DatasetFolder"
        return len(self.samples)


def load_dataset_description(
    dataset_description: str,
) -> Tuple[List[str], List[Dict[str, Path]], Dict[str, float]]:
    with open(dataset_description, "r") as desc:
        with open(dataset_description, "r"):
            yaml_data = yaml.safe_load(desc)

        classes = yaml_data["class_names"]

        # either we have image_path and label_path directly defined
        # in our yaml file (describing 1 dataset exactly), or we have
        # a nested dict structure describing each dataset description.
        # see README.md for more detail
        if "dataset_paths" in yaml_data:
            dataset_paths = [
                {k: Path(v) for k, v in d.items()}
                for d in yaml_data["dataset_paths"].values()
            ]
        else:
            dataset_paths = [
                {
                    "image_path": Path(yaml_data["image_path"]),
                    "label_path": Path(yaml_data["label_path"]),
                }
            ]

        split_fractions = {
            k: float(v) for k, v in yaml_data["dataset_split_fractions"].items()
        }

        if not sum(split_fractions.values()) == 1:
            raise ValueError(
                f"invalid split fractions for dataset: split fractions must add to 1, got {split_fractions}"
            )

        check_dataset_paths(dataset_paths)
        return classes, dataset_paths, split_fractions


def check_dataset_paths(dataset_paths: List[Dict[str, Path]]):
    for dataset_desc in dataset_paths:
        if not (
            dataset_desc["image_path"].is_dir() and dataset_desc["label_path"].is_dir()
        ):
            raise FileNotFoundError(
                f"image_path or label_path do not lead to a directory\n"
                f"image_path={dataset_desc['image_path']}\nlabel_path={dataset_desc['label_path']}"
            )


def get_datasets(
    dataset_description_file: str,
    batch_size: int,
    Sx,
    Sy,
    training: bool = True,
    split_fractions_override: Optional[Dict[str, float]] = None,
) -> Dict[DatasetSplitName, Subset[ConcatDataset[ObjectDetectionDataset]]]:
    (
        dataset_classes,
        dataset_paths,
        split_fractions,
    ) = load_dataset_description(dataset_description_file)

    full_dataset: ConcatDataset[ObjectDetectionDataset] = ConcatDataset(
        ObjectDetectionDataset(
<<<<<<< HEAD
            classes, dataset_desc["image_path"], dataset_desc["label_path"], Sx, Sy
=======
            dataset_classes,
            dataset_desc["image_path"],
            dataset_desc["label_path"],
>>>>>>> 54025243
        )
        for dataset_desc in dataset_paths
    )

    if split_fractions_override is not None:
        split_fractions = split_fractions_override

    dataset_sizes = {
        designation: round(split_fractions[designation] * len(full_dataset))
        for designation in ["train", "val"]
    }
    test_dataset_size = {"test": len(full_dataset) - sum(dataset_sizes.values())}
    split_sizes = {**dataset_sizes, **test_dataset_size}

    assert all([sz > 0 for sz in split_sizes.values()]) and sum(
        split_sizes.values()
    ) == len(
        full_dataset
    ), f"could not create valid dataset split sizes: {split_sizes}, full dataset size is {len(full_dataset)}"

    # YUCK! Want a map from the dataset designation to teh set itself, but "random_split" takes a list
    # of lengths of dataset. So we do this verbose rigamarol.
    return dict(
        zip(
            ["train", "val", "test"],
            random_split(
                full_dataset,
                [split_sizes["train"], split_sizes["val"], split_sizes["test"]],
                generator=torch.Generator().manual_seed(101010),
            ),
        )
    )


def get_dataloader(
    dataset_descriptor_file: str,
    batch_size: int,
    Sx: int,
    Sy: int,
    training: bool = True,
    preprocess_type: Optional[str] = None,
    vertical_crop_size: Optional[float] = None,
    resize_shape: Optional[Tuple[int, int]] = None,
    device: Union[str, torch.device] = "cpu",
    split_fractions_override: Optional[Dict[str, float]] = None,
) -> Dict[DatasetSplitName, DataLoader]:
    split_datasets = get_datasets(
        dataset_descriptor_file,
        batch_size,
        Sx,
        Sy,
        training=training,
        split_fractions_override=split_fractions_override,
    )
    augmentations = (
        [
            ImageTransformLabelIdentity(RandomAdjustSharpness(0, p=0.5)),
            ImageTransformLabelIdentity(ColorJitter(brightness=0.2, contrast=0.2)),
            RandomHorizontalFlipWithBBs(0.5),
            RandomVerticalFlipWithBBs(0.5),
        ]
        if training
        else []
    )

    image_preprocess: DualInputModule
    if preprocess_type == "crop":
        assert vertical_crop_size is not None, "must be None if cropping"
        image_preprocess = RandomVerticalCrop(vertical_crop_size)
    elif preprocess_type == "resize":
        image_preprocess = Resize(resize_shape)
    elif preprocess_type is None:
        image_preprocess = DualInputId()
    else:
        raise ValueError(f"got invalid preprocess type {preprocess_type}")

    d = dict()
    for designation, dataset in split_datasets.items():
        transforms = MultiArgSequential(
            image_preprocess, *augmentations if designation == "train" else [],
        )
        d[designation] = DataLoader(
            dataset,
            shuffle=True,
            drop_last=False,
            batch_size=batch_size,
            persistent_workers=True,  # why would htis not be on by default lol
            multiprocessing_context="spawn",
            num_workers=len(os.sched_getaffinity(0)) // 2,  # type: ignore
            generator=torch.Generator().manual_seed(101010),
            collate_fn=partial(collate_batch, device=device, transforms=transforms),
        )
    return d<|MERGE_RESOLUTION|>--- conflicted
+++ resolved
@@ -70,7 +70,6 @@
     )
 
 
-<<<<<<< HEAD
 def split_labels_into_bins(
     labels: torch.Tensor, Sx, Sy
 ) -> Dict[Tuple[torch.Tensor, torch.Tensor], torch.Tensor]:
@@ -120,10 +119,8 @@
         return output
 
 
-def load_labels_from_path(label_path: Path, classes, Sx, Sy) -> torch.Tensor:
-=======
-def load_labels_from_path(label_path: Path, dataset_classes: List[str]) -> List[List[float]]:
->>>>>>> 54025243
+def load_labels_from_path(label_path: Path, dataset_classes: List[str], Sx: int, Sy: int) -> List[List[float]]:
+
     "loads labels from label file, given by image path"
     labels: List[List[float]] = []
     try:
@@ -190,16 +187,9 @@
         self.label_folder_path = label_path
         self.loader = loader
 
-<<<<<<< HEAD
-        self.samples: List[Tuple[str, List[List[float]]]] = self.make_dataset(
-            Sx,
-            Sy,
-            extensions=extensions,
-            is_valid_file=is_valid_file,
-=======
         self.samples = self.make_dataset(
+        Sx, Sy,
             is_valid_file=is_valid_file, extensions=extensions, dataset_classes=dataset_classes
->>>>>>> 54025243
         )
 
     def make_dataset(
@@ -251,16 +241,6 @@
                     if (
                         ip.exists() and is_valid_file(str(ip))
                     )
-<<<<<<< HEAD
-                except Exception as e:
-                    # raise exception here? logic being that we want to know very quickly that we don't have
-                    # all the labels we need. Open to changes, though.
-                    raise FileNotFoundError(
-                        f"{self.label_folder_path / img_file_path.with_suffix('.txt').name} doesn't exist"
-                    ) from e
-                labels = load_labels_from_path(label_path, self.classes, Sx, Sy)
-                samples.append((str(img_file_path), labels))
-=======
                 )
             except StopIteration as e:
                 # raise exception here? logic being that we want to know very quickly that we don't have
@@ -268,11 +248,9 @@
                 raise FileNotFoundError(
                     f"None of the following images exist: {image_paths}"
                 ) from e
-
-            labels = load_labels_from_path(label_file_path, dataset_classes)
+            labels = load_labels_from_path(label_file_path, dataset_classes, Sx, Sy)
             samples.append((str(image_file_path), labels))
 
->>>>>>> 54025243
         return samples
 
     def __getitem__(self, index: int) -> Tuple[torch.Tensor, List[List[float]]]:
@@ -358,13 +336,11 @@
 
     full_dataset: ConcatDataset[ObjectDetectionDataset] = ConcatDataset(
         ObjectDetectionDataset(
-<<<<<<< HEAD
-            classes, dataset_desc["image_path"], dataset_desc["label_path"], Sx, Sy
-=======
             dataset_classes,
             dataset_desc["image_path"],
             dataset_desc["label_path"],
->>>>>>> 54025243
+            Sx,
+            Sy
         )
         for dataset_desc in dataset_paths
     )
