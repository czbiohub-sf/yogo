--- conflicted
+++ resolved
@@ -242,7 +242,6 @@
 
         is_valid_file = cast(Callable[[str], bool], is_valid_file)
 
-<<<<<<< HEAD
         processor = partial(
             process_label_file_into_unformatted_labels,
             self,
@@ -253,39 +252,12 @@
 
 
         # maps file name to a list of tuples of bounding boxes + classes
-        # TODO multiprocess pool imap?
         with Pool() as p:
-            return list(p.imap_unordered(
+            return zip(*p.imap_unordered(
                 processor,
                 self.label_folder_path.glob("*"),
                 chunksize=16
-            ))
-=======
-        # maps file name to a list of tuples of bounding boxes + classes
-        paths: List[str] = []
-        tensors: List[torch.Tuple] = []
-        for label_file_path in self.label_folder_path.glob("*"):
-            image_paths = [
-                self.image_folder_path / label_file_path.with_suffix(sfx).name
-                for sfx in [".png", ".jpg"]
-            ]
-
-            try:
-                image_file_path = next(
-                    ip for ip in image_paths if (ip.exists() and is_valid_file(str(ip)))
-                )
-            except StopIteration as e:
-                # raise exception here? logic being that we want to know very quickly that we don't have
-                # all the labels we need. Open to changes, though.
-                raise FileNotFoundError(
-                    f"None of the following images exist: {image_paths}"
-                ) from e
-            labels = label_file_to_tensor(label_file_path, dataset_classes, Sx, Sy)
-            paths.append(str(image_file_path))
-            tensors.append(labels)
-
-        return paths, tensors
->>>>>>> 2b6f2f4c
+            )))
 
     def __getitem__(self, index: int) -> Tuple[torch.Tensor, torch.Tensor]:
         """From torchvision.datasets.folder.DatasetFolder
@@ -457,12 +429,7 @@
             shuffle=True,
             drop_last=False,
             batch_size=batch_size,
-<<<<<<< HEAD
-            persistent_workers=True,  # why would htis not be on by default lol
-            worker_init_fn=lambda worker_id: print(torch.multiprocessing.get_sharing_strategy()),
-=======
             persistent_workers=True,
->>>>>>> 2b6f2f4c
             multiprocessing_context="spawn",
             # optimal # of workers?
             num_workers=max(4, min(len(os.sched_getaffinity(0)) // 2, 16)),  # type: ignore
