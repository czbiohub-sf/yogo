--- conflicted
+++ resolved
@@ -66,10 +66,7 @@
     ) = init_dataset(config)
 
     net = YOGO(
-<<<<<<< HEAD
         num_classes=num_classes,
-=======
->>>>>>> 4d4976b5
         img_size=config["resize_shape"],
         anchor_w=anchor_w,
         anchor_h=anchor_h,
