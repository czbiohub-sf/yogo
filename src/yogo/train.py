#! /usr/bin/env python3


import wandb
import torch

from torch.optim import AdamW
from torch.optim.lr_scheduler import LinearLR, SequentialLR, CosineAnnealingLR

from pathlib import Path
from copy import deepcopy
from typing_extensions import TypeAlias
from typing import Optional, Tuple, cast

from yogo.model import YOGO
from yogo.yogo_loss import YOGOLoss
from yogo.argparsers import train_parser
from yogo.utils import draw_rects, Metrics
from yogo.dataloader import (
    load_dataset_description,
    get_dataloader,
)
from yogo.cluster_anchors import best_anchor, get_dataset_bounding_boxes


# https://pytorch.org/tutorials/recipes/recipes/tuning_guide.html#enable-cudnn-auto-tuner
torch.backends.cudnn.benchmark = True
# https://pytorch.org/docs/stable/notes/cuda.html#tensorfloat-32-tf32-on-ampere-devices
torch.backends.cuda.matmul.allow_tf32 = True

# TODO find sync points
# https://pytorch.org/docs/stable/generated/torch.cuda.set_sync_debug_mode.html#torch-cuda-set-sync-debug-mode
# this will error out if a synchronizing operation occurs

# TUNING GUIDE - goes over this
# https://pytorch.org/tutorials/recipes/recipes/tuning_guide.html

# TODO
# measure forward / backward pass timing w/
# https://pytorch.org/docs/stable/notes/cuda.html#asynchronous-execution


def checkpoint_model(model, epoch, optimizer, name, step):
    torch.save(
        {
            "epoch": epoch,
            "step": step,
            "model_state_dict": deepcopy(model.state_dict()),
            "optimizer_state_dict": deepcopy(optimizer.state_dict()),
        },
        str(name),
    )


def train():
    config = wandb.config
    device = config["device"]
    anchor_w = config["anchor_w"]
    anchor_h = config["anchor_h"]
    class_names = config["class_names"]
    num_classes = len(class_names)
    classify = not config["no_classify"]

<<<<<<< HEAD
    net = YOGO(
        num_classes=num_classes,
        img_size=config["resize_shape"],
        anchor_w=anchor_w,
        anchor_h=anchor_h,
    ).to(device)
=======
    (
        model_save_dir,
        train_dataloader,
        validate_dataloader,
        test_dataloader,
    ) = init_dataset(config)

    if config.pretrained_path:
        net, global_step = YOGO.from_pth(config.pretrained_path)
        net.to(device)
    else:
        net = YOGO(
            num_classes=num_classes,
            img_size=config["resize_shape"],
            anchor_w=anchor_w,
            anchor_h=anchor_h,
        ).to(device)
        global_step = 0

>>>>>>> 54025243
    Y_loss = YOGOLoss(classify=classify).to(device)
    optimizer = AdamW(net.parameters(), lr=config["learning_rate"])

    metrics = Metrics(num_classes=num_classes, device=device, class_names=class_names)

    # TODO: generalize so we can tune Sx / Sy!
    # TODO: best way to make model architecture tunable?
    Sx, Sy = net.get_grid_size(config["resize_shape"])
    wandb.config.update({"Sx": Sx, "Sy": Sy})

    (
        model_save_dir,
        train_dataloader,
        validate_dataloader,
        test_dataloader,
    ) = init_dataset(config)

    min_period = 8 * len(train_dataloader)
    anneal_period = config["epochs"] * len(train_dataloader) - min_period
    lin = LinearLR(optimizer, start_factor=0.01, end_factor=1, total_iters=min_period)
    cs = CosineAnnealingLR(optimizer, T_max=anneal_period, eta_min=5e-5)
    scheduler = SequentialLR(optimizer, [lin, cs], [min_period])

    best_mAP = 0
    for epoch in range(config["epochs"]):
        # train
        for i, (imgs, labels) in enumerate(train_dataloader, 1):
            global_step += 1

            optimizer.zero_grad(set_to_none=True)

            outputs = net(imgs)
            loss = Y_loss(outputs, labels)
            loss.backward()
            optimizer.step()
            scheduler.step()

            wandb.log(
                {
                    "train loss": loss.item(),
                    "epoch": epoch,
                    "LR": scheduler.get_last_lr()[0],
                },
                commit=False,
                step=global_step,
            )

        wandb.log({"training grad norm": net.grad_norm()}, step=global_step)

        # do validation things
        val_loss = 0.0
        net.eval()
        with torch.no_grad():
            for imgs, labels in validate_dataloader:
                outputs = net(imgs)
                loss = Y_loss(outputs, labels)
                val_loss += loss.item()

            metrics.update(outputs, labels)

            annotated_img = wandb.Image(
                draw_rects(imgs[0, 0, ...], outputs[0, ...], thresh=0.5)
            )

            mAP, confusion_data = metrics.compute()
            metrics.reset()

            wandb.log(
                {
                    "validation bbs": annotated_img,
                    "val loss": val_loss / len(validate_dataloader),
                    "val mAP": mAP["map"],
                    "val confusion": get_wandb_confusion(
                        confusion_data, "validation confusion matrix"
                    ),
                },
            )

            if mAP["map"] > best_mAP:
                best_mAP = mAP["map"]
                wandb.log({"best_mAP_save": mAP["map"]}, step=global_step)
                checkpoint_model(
                    net,
                    epoch,
                    optimizer,
                    model_save_dir / "best.pth",
                    global_step,
                )
            else:
                checkpoint_model(
                    net,
                    epoch,
                    optimizer,
                    model_save_dir / "latest.pth",
                    global_step,
                )

        net.train()

    # do test things
    net.eval()
    test_loss = 0.0
    with torch.no_grad():
        for imgs, labels in test_dataloader:
            outputs = net(imgs)
            loss = Y_loss(outputs, labels)
            test_loss += loss.item()

        metrics.update(outputs, labels)

        mAP, confusion_data = metrics.compute()
        metrics.reset()
        wandb.log(
            {
                "test loss": test_loss / len(test_dataloader),
                "test mAP": mAP["map"],
                "test confusion": get_wandb_confusion(
                    confusion_data, "test confusion matrix"
                ),
            },
        )

        checkpoint_model(
            net,
            epoch,
            optimizer,
            model_save_dir / f"{wandb.run.name}_{epoch}_{i}.pth",
            global_step,
        )


WandbConfig: TypeAlias = dict


def init_dataset(config: WandbConfig):
    dataloaders = get_dataloader(
        config["dataset_descriptor_file"],
        config["batch_size"],
        Sx=config["Sx"],
        Sy=config["Sy"],
        device=config["device"],
        preprocess_type=config["preprocess_type"],
        vertical_crop_size=config["vertical_crop_size"],
        resize_shape=config["resize_shape"],
    )

    train_dataloader = dataloaders["train"]
    validate_dataloader = dataloaders["val"]
    test_dataloader = dataloaders["test"]

    wandb.config.update(
        {  # we do this here b.c. batch_size can change wrt sweeps
            "training set size": f"{len(train_dataloader.dataset)} images",
            "validation set size": f"{len(validate_dataloader.dataset)} images",
            "testing set size": f"{len(test_dataloader.dataset)} images",
        }
    )

    if wandb.run.name is not None:
        model_save_dir = Path(f"trained_models/{wandb.run.name}")
    else:
        model_save_dir = Path(
            f"trained_models/unnamed_run_{torch.randint(100, size=(1,)).item()}"
        )
    model_save_dir.mkdir(exist_ok=True, parents=True)

    return model_save_dir, train_dataloader, validate_dataloader, test_dataloader


def get_wandb_confusion(confusion_data, title):
    return wandb.plot_table(
        "wandb/confusion_matrix/v1",
        wandb.Table(
            columns=["Actual", "Predicted", "nPredictions"], data=confusion_data,
        ),
        {"Actual": "Actual", "Predicted": "Predicted", "nPredictions": "nPredictions",},
        {"title": title},
    )


def do_training(args) -> None:
    device = torch.device(
        args.device
        if args.device is not None
        else ("cuda" if torch.cuda.is_available() else "cpu")
    )

    epochs = args.epochs or 64
    batch_size = args.batch_size or 32
    adam_lr = 3e-4

    preprocess_type: Optional[str]
    vertical_crop_size: Optional[float] = None

    if args.crop:
        vertical_crop_size = cast(float, args.crop)
        if not (0 < vertical_crop_size < 1):
            raise ValueError(
                "vertical_crop_size must be between 0 and 1; got {vertical_crop_size}"
            )
        resize_target_size = (round(vertical_crop_size * 772), 1032)
        preprocess_type = "crop"
    elif args.resize:
        resize_target_size = cast(Tuple[int, int], tuple(args.resize))
        preprocess_type = "resize"
    else:
        resize_target_size = (772, 1032)
        preprocess_type = None

    class_names, dataset_paths, _ = load_dataset_description(
        args.dataset_descriptor_file
    )

    anchor_w, anchor_h = best_anchor(
        get_dataset_bounding_boxes(
            [d["label_path"] for d in dataset_paths], center_box=True
        )
    )

    wandb.init(
        project="yogo",
        entity="bioengineering",
        config={
            "learning_rate": adam_lr,
            "epochs": epochs,
            "batch_size": batch_size,
            "device": str(device),
            "anchor_w": anchor_w,
            "anchor_h": anchor_h,
            "resize_shape": resize_target_size,
            "vertical_crop_size": vertical_crop_size,
            "preprocess_type": preprocess_type,
            "class_names": class_names,
            "pretrained_path": args.from_pretrained,
            "no_classify": args.no_classify,
            "run group": args.group,
            "dataset_descriptor_file": args.dataset_descriptor_file,
        },
        notes=args.note,
        tags=["v0.0.3"],
    )

    train()


if __name__ == "__main__":
    torch.multiprocessing.set_start_method("spawn")

    parser = train_parser()
    args = parser.parse_args()

    do_training(args)<|MERGE_RESOLUTION|>--- conflicted
+++ resolved
@@ -60,21 +60,6 @@
     class_names = config["class_names"]
     num_classes = len(class_names)
     classify = not config["no_classify"]
-
-<<<<<<< HEAD
-    net = YOGO(
-        num_classes=num_classes,
-        img_size=config["resize_shape"],
-        anchor_w=anchor_w,
-        anchor_h=anchor_h,
-    ).to(device)
-=======
-    (
-        model_save_dir,
-        train_dataloader,
-        validate_dataloader,
-        test_dataloader,
-    ) = init_dataset(config)
 
     if config.pretrained_path:
         net, global_step = YOGO.from_pth(config.pretrained_path)
@@ -88,7 +73,6 @@
         ).to(device)
         global_step = 0
 
->>>>>>> 54025243
     Y_loss = YOGOLoss(classify=classify).to(device)
     optimizer = AdamW(net.parameters(), lr=config["learning_rate"])
 
