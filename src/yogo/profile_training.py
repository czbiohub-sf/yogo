--- conflicted
+++ resolved
@@ -8,21 +8,12 @@
 from torch.multiprocessing import set_start_method
 from torch.profiler import profile, ProfilerActivity, record_function
 
-<<<<<<< HEAD
 from yogo.model import YOGO
 from yogo.argparsers import train_parser
 from yogo.yogo_loss import YOGOLoss
 from yogo.utils import draw_rects, Metrics
 from yogo.dataloader import load_dataset_description, get_dataloader
 from yogo.cluster_anchors import best_anchor, get_dataset_bounding_boxes
-=======
-from .model import YOGO
-from .argparsers import train_parser
-from .yogo_loss import YOGOLoss
-from .utils import Metrics
-from .dataloader import load_dataset_description, get_dataloader
-from .cluster_anchors import best_anchor, get_dataset_bounding_boxes
->>>>>>> 4d4976b5
 
 
 WARMUP = 10
