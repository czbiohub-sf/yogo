--- conflicted
+++ resolved
@@ -12,12 +12,7 @@
 
 ## Installation
 
-<<<<<<< HEAD
-If you are doing training, you will need to install PyTorch and TorchVision. Go [to PyTorch's website](https://pytorch.org/get-started/locally/) and follow their instructions. Then,
-=======
->>>>>>> 96cd1112
-
-Install with
+You will need to install PyTorch and TorchVision. Go [to PyTorch's website](https://pytorch.org/get-started/locally/) and follow their instructions. Then,
 
 ```console
 python3 -m pip install -e .
