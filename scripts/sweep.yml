command:
  - conda
  - run
  - yogo
  - train
  - ../dataset_defs/all-labelled-data-test-auggd.yml
  - --note
  - "Sweeping! :broom:"
  - --epochs
  - 128
  - --batch-size
  - 64
method: bayes
metric:
  goal: maximize
  name: test mAP
parameters:
  pretrained_path:
    values:
      - trained_models/valiant-lion-732/best.pth
      - trained_models/fallen-puddle-730/best.pth
  classify_weight:
    distribution: uniform
    max: 20
    min: 1
  iou_weight:
    distribution: uniform
    max: 20
    min: 0.01
  learning_rate:
    distribution: log_uniform_values
    min: 0.0001
    max: 0.007
  weight_decay:
    distribution: log_uniform_values
    min: 0.0001
    max: 0.5
  label_smoothing:
    distribution: log_uniform_values
    min: 0.0001
<<<<<<< HEAD
    max: 0.2
  iou_weight:
    distribution: uniform
    min: 0.01
    max: 20
  classify_weight:
    distribution: uniform
    min: 1
    max: 20
=======
    max: 0.5
>>>>>>> ec132fcd
<|MERGE_RESOLUTION|>--- conflicted
+++ resolved
@@ -38,7 +38,6 @@
   label_smoothing:
     distribution: log_uniform_values
     min: 0.0001
-<<<<<<< HEAD
     max: 0.2
   iou_weight:
     distribution: uniform
@@ -47,7 +46,4 @@
   classify_weight:
     distribution: uniform
     min: 1
-    max: 20
-=======
-    max: 0.5
->>>>>>> ec132fcd
+    max: 20