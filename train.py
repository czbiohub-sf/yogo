#! /usr/bin/env python3


import wandb
import torch

import torch
from torch import nn
from torch.optim import AdamW

from model import YOGO
from argparser import parse
from yogo_loss import YOGOLoss
from utils import draw_rects, batch_mAP
from dataloader import load_dataset_description, get_dataloader
from cluster_anchors import best_anchor, get_all_bounding_boxes

from pathlib import Path
from copy import deepcopy
from typing import List


EPOCHS = 64
ADAM_LR = 3e-4
BATCH_SIZE = 16
VALIDATION_PERIOD = 100

# TODO find sync points - wandb may be it, unfortunately :(
# https://pytorch.org/docs/stable/generated/torch.cuda.set_sync_debug_mode.html#torch-cuda-set-sync-debug-mode
<<<<<<< HEAD
# this will error out if a synchronizing operation occurs
#
# TUNING GUIDE - goes over this
# https://pytorch.org/tutorials/recipes/recipes/tuning_guide.html
=======
# this will error out if a synchronizing operation occurs - with warning (that I do not think involve us)
#   "This is an experimental feature, and not all synchronizing operations will trigger warning
#    or error. In particular, operations in torch.distributed and torch.sparse namespaces are
#    not covered yet."
>>>>>>> 16dc96d3

# TODO
# measure forward / backward pass timing w/
# https://pytorch.org/docs/stable/notes/cuda.html#asynchronous-execution

# TODO test! seems like potentially large improvement on the table
# https://pytorch.org/docs/stable/notes/cuda.html#tensorfloat-32-tf32-on-ampere-devices
torch.backends.cuda.matmul.allow_tf32 = True


def train(
    dev, train_dataloader, validate_dataloader, test_dataloader, anchor_w, anchor_h, img_size 
):
    net = YOGO(img_size=img_size, anchor_w=anchor_w, anchor_h=anchor_h).to(dev)
    Y_loss = YOGOLoss().to(dev)
    optimizer = AdamW(net.parameters(), lr=ADAM_LR)

    Sx, Sy = net.get_grid_size(img_size)
    wandb.config.update({"Sx": Sx, "Sy": Sy, })

    if wandb.run.name is not None:
        model_save_dir = Path(f"trained_models/{wandb.run.name}")
    else:
        model_save_dir = Path(
            f"trained_models/unamed_run_{torch.randint(100, size=(1,)).item()}"
        )
    model_save_dir.mkdir(exist_ok=True, parents=True)


    global_step = 0
    for epoch in range(EPOCHS):
        for i, (imgs, labels) in enumerate(train_dataloader, 1):
            # if torch.cuda.is_available():
            #     torch.cuda.set_sync_debug_mode("warn")

            global_step += 1

            optimizer.zero_grad()  # possible set_to_none=True to get "modest" speedup

            outputs = net(imgs)
            loss = Y_loss(outputs, labels)
            loss.backward()
            optimizer.step()

            wandb.log(
                {"train loss": loss.item(), "epoch": epoch},
                commit=False,
                step=global_step,
            )

            if global_step % VALIDATION_PERIOD == 0:

                val_loss = 0.0

                net.eval()
                for data in validate_dataloader:
                    imgs, labels = data

                    with torch.no_grad():
                        outputs = net(imgs)
                        loss = Y_loss(outputs, labels)
                        val_loss += loss.item()

                # just use final batch from validate_dataloader for now!
                annotated_img = wandb.Image(
                    draw_rects(imgs[0, 0, ...], outputs[0, ...], thresh=0.5)
                )
                mAP_calcs = batch_mAP(
                    outputs, YOGOLoss.format_label_batch(outputs, labels, device=device)
                )
                wandb.log(
                    {
                        "validation bbs": annotated_img,
                        "val loss": val_loss / len(validate_dataloader),
                        "val mAP": mAP_calcs["map"],
                    },
                )

                torch.save(
                    {
                        "epoch": epoch,
                        "model_state_dict": deepcopy(net.state_dict()),
                        "optimizer_state_dict": deepcopy(optimizer.state_dict()),
                        "avg_val_loss": val_loss / len(validate_dataloader),
                    },
                    str(model_save_dir / f"{wandb.run.name}_{epoch}_{i}.pth"),
                )
                net.train()

    net.eval()
    test_loss = 0.0
    for data in test_dataloader:
        imgs, labels = data

        with torch.no_grad():
            outputs = net(imgs)
            loss = Y_loss(outputs, labels)
            test_loss += loss.item()

    wandb.log(
        {
            "test loss": test_loss / len(test_dataloader),
        },
    )
    torch.save(
        {
            "epoch": epoch,
            "model_state_dict": deepcopy(net.state_dict()),
            "optimizer_state_dict": deepcopy(optimizer.state_dict()),
            "avg_val_loss": val_loss / len(validate_dataloader),
        },
        str(model_save_dir / f"{wandb.run.name}_{epoch}_{i}.pth"),
    )


if __name__ == "__main__":
    args = parse()

    device = torch.device(
        args.device
        if args.device is not None
        else ("cuda" if torch.cuda.is_available() else "cpu")
    )

    _, __, label_path, ___ = load_dataset_description("100x.yml")
    anchor_w, anchor_h = best_anchor(
        get_all_bounding_boxes(str(label_path), center_box=True), kmeans=True
    )

    # TODO: BATCH_SIZE and img_size in yml file?
    # TODO: I also do not like how we handle img_size - we retrieve from dataloader
    # in train.py. Yuck! Good enough for now.
    resize_target_size = (300, 400)
    dataloaders = get_dataloader(
        "100x.yml", BATCH_SIZE, img_size=resize_target_size, device=device
    )
    train_dataloader = dataloaders["train"]
    validate_dataloader = dataloaders["val"]
    test_dataloader = dataloaders["test"]

    wandb.init(
        "yogo",
        entity="ajacobsen-czb",
        config={
            "learning rate": ADAM_LR,
            "epochs": EPOCHS,
            "batch size": BATCH_SIZE,
            "training set size": len(train_dataloader),
            "device": str(device),
            "anchor w": anchor_w,
            "anchor h": anchor_h,
            "resize shape": resize_target_size,
            "run group": args.group,
        },
        notes=args.note,
        tags=["initial-testing"],
    )

    with torch.autograd.detect_anomaly():
        train(
            device,
            train_dataloader,
            validate_dataloader,
            test_dataloader,
            anchor_w,
            anchor_h,
            resize_target_size
        )<|MERGE_RESOLUTION|>--- conflicted
+++ resolved
@@ -27,17 +27,10 @@
 
 # TODO find sync points - wandb may be it, unfortunately :(
 # https://pytorch.org/docs/stable/generated/torch.cuda.set_sync_debug_mode.html#torch-cuda-set-sync-debug-mode
-<<<<<<< HEAD
 # this will error out if a synchronizing operation occurs
 #
 # TUNING GUIDE - goes over this
 # https://pytorch.org/tutorials/recipes/recipes/tuning_guide.html
-=======
-# this will error out if a synchronizing operation occurs - with warning (that I do not think involve us)
-#   "This is an experimental feature, and not all synchronizing operations will trigger warning
-#    or error. In particular, operations in torch.distributed and torch.sparse namespaces are
-#    not covered yet."
->>>>>>> 16dc96d3
 
 # TODO
 # measure forward / backward pass timing w/
@@ -49,7 +42,7 @@
 
 
 def train(
-    dev, train_dataloader, validate_dataloader, test_dataloader, anchor_w, anchor_h, img_size 
+    dev, train_dataloader, validate_dataloader, test_dataloader, anchor_w, anchor_h, img_size
 ):
     net = YOGO(img_size=img_size, anchor_w=anchor_w, anchor_h=anchor_h).to(dev)
     Y_loss = YOGOLoss().to(dev)
