--- conflicted
+++ resolved
@@ -8,12 +8,9 @@
 from torch.optim import AdamW
 
 from model import YOGO
+from argparser import parse
 from yogo_loss import YOGOLoss
-<<<<<<< HEAD
 from utils import draw_rects, batch_mAP
-=======
-from argparser import parse
->>>>>>> efad8e40
 from dataloader import load_dataset_description, get_dataloader
 from cluster_anchors import best_anchor, get_all_bounding_boxes
 
