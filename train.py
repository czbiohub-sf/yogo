#! /usr/bin/env python3


import wandb
import torch

import torch
from torch import nn
from torch.optim import AdamW

from model import YOGO
from argparser import parse
from yogo_loss import YOGOLoss
from utils import draw_rects, Metrics
from dataloader import load_dataset_description, get_dataloader
from cluster_anchors import best_anchor, get_dataset_bounding_boxes

from torchmetrics.detection.mean_ap import MeanAveragePrecision

from pathlib import Path
from copy import deepcopy
from typing import List


EPOCHS = 96
ADAM_LR = 3e-4
BATCH_SIZE = 16

# TODO find sync points
# https://pytorch.org/docs/stable/generated/torch.cuda.set_sync_debug_mode.html#torch-cuda-set-sync-debug-mode
# this will error out if a synchronizing operation occurs

# TUNING GUIDE - goes over this
# https://pytorch.org/tutorials/recipes/recipes/tuning_guide.html

# TODO
# measure forward / backward pass timing w/
# https://pytorch.org/docs/stable/notes/cuda.html#asynchronous-execution


def train(
    dev,
    train_dataloader,
    validate_dataloader,
    test_dataloader,
    anchor_w,
    anchor_h,
    img_size,
    class_names,
):
    net = YOGO(img_size=img_size, anchor_w=anchor_w, anchor_h=anchor_h).to(dev)
    Y_loss = YOGOLoss().to(dev)
    optimizer = AdamW(net.parameters(), lr=ADAM_LR)
    metrics = Metrics(num_classes=4, device=dev, class_names=class_names)

    Sx, Sy = net.get_grid_size(img_size)
<<<<<<< HEAD
    wandb.config.update({"Sx": Sx, "Sy": Sy})
=======
    wandb.config.update(
        {
            "Sx": Sx,
            "Sy": Sy,
        }
    )
>>>>>>> e3f974a8

    if wandb.run.name is not None:
        model_save_dir = Path(f"trained_models/{wandb.run.name}")
    else:
        model_save_dir = Path(
            f"trained_models/unamed_run_{torch.randint(100, size=(1,)).item()}"
        )
    model_save_dir.mkdir(exist_ok=True, parents=True)

    global_step = 0
    for epoch in range(EPOCHS):
        # train
        for i, (imgs, labels) in enumerate(train_dataloader, 1):
            global_step += 1

            optimizer.zero_grad(set_to_none=True)

            outputs = net(imgs)
            loss = Y_loss(outputs, labels)
            loss.backward()
            optimizer.step()

            wandb.log(
                {"train loss": loss.item(), "epoch": epoch},
                commit=False,
                step=global_step,
            )

        # do validation things
        val_loss = 0.0
        net.eval()
        for imgs, labels in validate_dataloader:
            with torch.no_grad():
                outputs = net(imgs)
                loss = Y_loss(outputs, labels)
                val_loss += loss.item()

            metrics.update(
<<<<<<< HEAD
                outputs, YOGOLoss.format_label_batch(outputs, labels, device=device)
=======
                outputs, YOGOLoss.format_labels(outputs, labels, device=device)
>>>>>>> e3f974a8
            )

        annotated_img = wandb.Image(
            draw_rects(imgs[0, 0, ...], outputs[0, ...], thresh=0.5)
        )
<<<<<<< HEAD
        mAP, confusion_data = metrics.compute()
        metrics.reset()

=======
        mAP, confusion = metrics.compute()
>>>>>>> e3f974a8
        wandb.log(
            {
                "validation bbs": annotated_img,
                "val loss": val_loss / len(validate_dataloader),
                "val mAP": mAP,
                "val confusion": wandb.plot_table(
                    "wandb/confusion_matrix/v1",
                    wandb.Table(
                        columns=["Actual", "Predicted", "nPredictions"],
                        data=confusion_data,
                    ),
                    {
                        "Actual": "Actual",
                        "Predicted": "Predicted",
                        "nPredictions": "nPredictions",
                    },
                    {"title": "validation confusion matrix"},
                ),
            },
        )

        torch.save(
            {
                "epoch": epoch,
                "model_state_dict": deepcopy(net.state_dict()),
                "optimizer_state_dict": deepcopy(optimizer.state_dict()),
                "avg_val_loss": val_loss / len(validate_dataloader),
            },
            str(model_save_dir / f"{wandb.run.name}_{epoch}_{i}.pth"),
        )
        net.train()

    # do test things
    net.eval()
    test_loss = 0.0
    for imgs, labels in test_dataloader:
        with torch.no_grad():
            outputs = net(imgs)
            loss = Y_loss(outputs, labels)
            test_loss += loss.item()

<<<<<<< HEAD
        metrics.update(
            outputs, YOGOLoss.format_label_batch(outputs, labels, device=device)
        )
=======
        metrics.update(outputs, YOGOLoss.format_labels(outputs, labels, device=device))
>>>>>>> e3f974a8

    mAP, confusion_data = metrics.compute()
    metrics.reset()
    wandb.log(
        {
            "test loss": test_loss / len(test_dataloader),
            "test mAP": mAP,
            "test confusion": wandb.plot_table(
                "wandb/confusion_matrix/v1",
                wandb.Table(
                    columns=["Actual", "Predicted", "nPredictions"],
                    data=confusion_data,
                ),
                {
                    "Actual": "Actual",
                    "Predicted": "Predicted",
                    "nPredictions": "nPredictions",
                },
                {"title": "test confusion matrix"},
            ),
        },
    )
    torch.save(
        {
            "epoch": epoch,
            "model_state_dict": deepcopy(net.state_dict()),
            "optimizer_state_dict": deepcopy(optimizer.state_dict()),
            "avg_val_loss": val_loss / len(validate_dataloader),
        },
        str(model_save_dir / f"{wandb.run.name}_{epoch}_{i}.pth"),
    )


if __name__ == "__main__":
    args = parse()

    device = torch.device(
        args.device
        if args.device is not None
        else ("cuda" if torch.cuda.is_available() else "cpu")
    )

    class_names, dataset_paths, _ = load_dataset_description(
        args.dataset_descriptor_file
    )
    label_paths = [d["label_path"] for d in dataset_paths]
    anchor_w, anchor_h = best_anchor(
        get_dataset_bounding_boxes(label_paths, center_box=True), kmeans=True
    )

    # https://pytorch.org/tutorials/recipes/recipes/tuning_guide.html#enable-cudnn-auto-tuner
    torch.backends.cudnn.benchmark = True
    # https://pytorch.org/docs/stable/notes/cuda.html#tensorfloat-32-tf32-on-ampere-devices
    torch.backends.cuda.matmul.allow_tf32 = True

    # TODO: EPOCH and BATCH_SIZE and img_size in yml file?
    resize_target_size = (300, 400)
    dataloaders = get_dataloader(
        args.dataset_descriptor_file,
        BATCH_SIZE,
        img_size=resize_target_size,
        device=device,
    )
    train_dataloader = dataloaders["train"]
    validate_dataloader = dataloaders["val"]
    test_dataloader = dataloaders["test"]

    wandb.init(
        "yogo",
        entity="ajacobsen-czb",
        config={
            "learning rate": ADAM_LR,
            "epochs": EPOCHS,
            "batch size": BATCH_SIZE,
            "training set size": f"{len(train_dataloader) * BATCH_SIZE} images",
            "validation set size": f"{len(validate_dataloader) * BATCH_SIZE} images",
            "testing set size": f"{len(test_dataloader) * BATCH_SIZE} images",
            "device": str(device),
            "anchor w": anchor_w,
            "anchor h": anchor_h,
            "resize shape": resize_target_size,
            "run group": args.group,
        },
        notes=args.note,
        tags=["initial-testing"],
    )

    train(
        device,
        train_dataloader,
        validate_dataloader,
        test_dataloader,
        anchor_w,
        anchor_h,
        resize_target_size,
        class_names,
    )<|MERGE_RESOLUTION|>--- conflicted
+++ resolved
@@ -54,16 +54,7 @@
     metrics = Metrics(num_classes=4, device=dev, class_names=class_names)
 
     Sx, Sy = net.get_grid_size(img_size)
-<<<<<<< HEAD
     wandb.config.update({"Sx": Sx, "Sy": Sy})
-=======
-    wandb.config.update(
-        {
-            "Sx": Sx,
-            "Sy": Sy,
-        }
-    )
->>>>>>> e3f974a8
 
     if wandb.run.name is not None:
         model_save_dir = Path(f"trained_models/{wandb.run.name}")
@@ -102,23 +93,16 @@
                 val_loss += loss.item()
 
             metrics.update(
-<<<<<<< HEAD
-                outputs, YOGOLoss.format_label_batch(outputs, labels, device=device)
-=======
                 outputs, YOGOLoss.format_labels(outputs, labels, device=device)
->>>>>>> e3f974a8
             )
 
         annotated_img = wandb.Image(
             draw_rects(imgs[0, 0, ...], outputs[0, ...], thresh=0.5)
         )
-<<<<<<< HEAD
+
         mAP, confusion_data = metrics.compute()
         metrics.reset()
 
-=======
-        mAP, confusion = metrics.compute()
->>>>>>> e3f974a8
         wandb.log(
             {
                 "validation bbs": annotated_img,
@@ -160,13 +144,7 @@
             loss = Y_loss(outputs, labels)
             test_loss += loss.item()
 
-<<<<<<< HEAD
-        metrics.update(
-            outputs, YOGOLoss.format_label_batch(outputs, labels, device=device)
-        )
-=======
         metrics.update(outputs, YOGOLoss.format_labels(outputs, labels, device=device))
->>>>>>> e3f974a8
 
     mAP, confusion_data = metrics.compute()
     metrics.reset()
