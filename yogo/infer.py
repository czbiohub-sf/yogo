--- conflicted
+++ resolved
@@ -276,17 +276,12 @@
             print(res)
         else:
             # sometimes we return a number of images less than the batch size,
-<<<<<<< HEAD
-            # namely when len(image_loader) % batch_size != 0
-            results[i * batch_size : i * batch_size + res.shape[0], ...] = res.cpu()
-=======
             # namely when len(image_dataset) % batch_size != 0
             results[i * batch_size : i * batch_size + res.shape[0], ...] = res.cpu()
 
         pbar.update(res.shape[0])
 
     pbar.close()
->>>>>>> ec132fcd
 
     if not print_results and output_dir is None:
         return results
