import torch

import torchvision.ops as ops


def valid_boxes(xyxy_boxes: torch.Tensor) -> torch.bool:
    """
    xyxy_boxes: torch.Tensor of shape (N, 4)
    """
    return (
        (xyxy_boxes[:, 0] <= xyxy_boxes[:, 2]) & (xyxy_boxes[:, 1] <= xyxy_boxes[:, 3])
    ).all()


class YOGOLoss(torch.nn.modules.loss._Loss):
    __constants__ = ["coord_weight", "no_obj_weight"]
    coord_weight: float
    no_obj_weight: float

    # TODO sweep over coord + no_obj_weight, look at confusion matrix for results
    def __init__(
        self,
        coord_weight: float = 5.0,
        no_obj_weight: float = 0.5,
        label_smoothing: float = 0.01,
        classify: bool = True,
    ) -> None:
        super().__init__()
        self.coord_weight = coord_weight
        self.no_obj_weight = no_obj_weight
        self.mse = torch.nn.MSELoss(reduction="none")
        self._classify = classify

        if self._classify:
            self.cel = torch.nn.CrossEntropyLoss(
                reduction="none", label_smoothing=label_smoothing
            )

        self.device = "cpu"

    def to(self, device):
        self.device = device
        super().to(device, non_blocking=True, dtype=torch.float32)
        return self

    def forward(
        self, pred_batch: torch.Tensor, label_batch: torch.Tensor
    ) -> torch.Tensor:
        """
        pred and label are both 4d. both have shape
        (
             batch size,
             Sy,
             Sx,
             (pred_dim or label_dim),
        )

        label_dim is (mask x y x y class_idx)
        pred_dim is (tx, ty, tw, th, to, *class_probabilities)
        """
        batch_size, Sy, Sx, pred_dim = pred_batch.shape
        batch_size, Sy, Sx, label_dim = label_batch.shape

        loss = torch.tensor(0, dtype=torch.float32, device=self.device)

        # objectness loss when there is no obj
        loss += (
            self.no_obj_weight
            * (
                (1 - label_batch[:, :, :, 0])
                * self.mse(
                    pred_batch[:, :, :, 4],
                    torch.zeros_like(pred_batch[:, :, :, 4]),
                )
            ).sum()
        )

        # objectness loss when there is an obj
        loss += (
            label_batch[:, :, :, 0]
            * self.mse(
                pred_batch[:, :, :, 4],
                torch.ones_like(pred_batch[:, :, :, 4]),
            )
        ).sum()

        # bounding box loss
        # there is a lot of work to get it into the right format for loss
        # hopefully it is not too slow
        formatted_preds = pred_batch.view(batch_size * Sx * Sy, pred_dim)
        formatted_labels = label_batch.view(batch_size * Sx * Sy, label_dim)
        mask = (label_batch[:, :, :, 0].view(batch_size * Sx * Sy)).bool()

        formatted_preds_masked = formatted_preds[mask, :]
        formatted_labels_masked = formatted_labels[mask, :]

        formatted_preds_xyxy = ops.box_convert(
            formatted_preds_masked[:, :4],
            "cxcywh",
            "xyxy",
        )
        formatted_labels_xyxy = formatted_labels_masked[:, 1:5]

        formatted_preds_xyxy = torch.clamp(
            formatted_preds_xyxy,
            min=0,
            max=1,
        )

        assert valid_boxes(
            formatted_preds_xyxy
        ), f"invalid formatted_preds_xyxy \n{formatted_preds_xyxy}"
        assert valid_boxes(
            formatted_labels_xyxy
        ), f"invalid formatted_labels_masked \n{formatted_labels_masked}"

        loss += (
            self.coord_weight
            * (
                ops.complete_box_iou_loss(
                    formatted_preds_xyxy,
                    formatted_labels_xyxy,
                )
            ).sum()
        )

        # classification loss
        if self._classify:
            loss += (
<<<<<<< HEAD
                label_batch[:, :, :, 0]
                * self.cel(
                    formatted_preds_masked[:, 5:], formatted_labels_masked[:, 5].long()
=======
                self.cel(
                    formatted_preds_masked[:, :5], formatted_labels_masked[:, 5].long()
>>>>>>> 82f9b127
                )
            ).sum()

        return loss / batch_size<|MERGE_RESOLUTION|>--- conflicted
+++ resolved
@@ -127,14 +127,8 @@
         # classification loss
         if self._classify:
             loss += (
-<<<<<<< HEAD
-                label_batch[:, :, :, 0]
-                * self.cel(
-                    formatted_preds_masked[:, 5:], formatted_labels_masked[:, 5].long()
-=======
                 self.cel(
                     formatted_preds_masked[:, :5], formatted_labels_masked[:, 5].long()
->>>>>>> 82f9b127
                 )
             ).sum()
 
