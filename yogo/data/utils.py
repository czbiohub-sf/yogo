--- conflicted
+++ resolved
@@ -4,29 +4,23 @@
 
 from typing import Union
 from pathlib import Path
-<<<<<<< HEAD
 from typing import Union, Optional, Tuple, List
+from ruamel.yaml import YAML
 
 from torchvision.io import read_image, ImageReadMode
 
 from yogo.data.data_transforms import (
     MultiArgSequential,
 )
-=======
-from ruamel.yaml import YAML
-
-from torchvision.io import read_image, ImageReadMode
-
+from typing import Union
 from yogo.data import YOGO_CLASS_ORDERING
 from yogo.data.dataset_definition_file import DatasetDefinition
->>>>>>> f9ac99d8
 
 
 def read_grayscale(img_path: Union[str, Path]) -> torch.Tensor:
     try:
         return read_image(str(img_path), ImageReadMode.GRAY)
     except RuntimeError as e:
-<<<<<<< HEAD
         raise RuntimeError(f"file {img_path} threw: {e}") from e
 
 
@@ -63,8 +57,6 @@
     batched_inputs = torch.stack(inputs)
     batched_labels = torch.stack(labels)
     return transforms(batched_inputs, batched_labels)
-=======
-        raise RuntimeError(f"file {img_path} threw: {e}")
 
 
 def convert_dataset_definition_to_ultralytics_format(
@@ -77,6 +69,9 @@
 
     note: this function is somewhat hacky currently, and is not expected to be used
     frequently. Ask Axel and he'll help run it.
+
+    reference:
+    https://docs.ultralytics.com/yolov5/tutorials/train_custom_data/#22-create-labels
     """
     dataset_definition = DatasetDefinition.from_yaml(dataset_definition_path)
 
@@ -136,5 +131,4 @@
         "val": test_dir_paths,
         "names": dict(enumerate(classes)),
     }
-    yaml.dump(ultralytics_defn, target_dir / "dataset_defn.yaml")
->>>>>>> f9ac99d8
+    yaml.dump(ultralytics_defn, target_dir / "dataset_defn.yaml")