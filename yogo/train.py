--- conflicted
+++ resolved
@@ -160,11 +160,8 @@
         iou_weight=config["iou_weight"],
         classify_weight=config["classify_weight"],
         label_smoothing=config["label_smoothing"],
-<<<<<<< HEAD
         class_weights=torch.tensor(config["class_weights"]),
-=======
         temperature=config["logit_norm_temperature"],
->>>>>>> ec84efbf
         classify=classify,
     ).to(device)
 
@@ -355,11 +352,8 @@
                 "iou_weight": args.iou_weight,
                 "no_obj_weight": args.no_obj_weight,
                 "classify_weight": args.classify_weight,
-<<<<<<< HEAD
                 "class_weights": normalized_inverse_frequencies([4, 2, 1, 1, 1, 2, 2]),
-=======
                 "logit_norm_temperature": args.logit_norm_temperature,
->>>>>>> ec84efbf
                 "epochs": args.epochs,
                 "batch_size": args.batch_size,
                 "device": str(device),
