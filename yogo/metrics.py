--- conflicted
+++ resolved
@@ -47,15 +47,9 @@
             self.class_names
         )
 
-<<<<<<< HEAD
-    def update(self, preds, labels):
+    def update(self, preds, labels, use_IoU: bool = True):
         bs, Sy, Sx, pred_shape = preds.shape
         bs, Sy, Sx, label_shape = labels.shape
-=======
-    def update(self, preds, labels, use_IoU: bool = True):
-        bs, pred_shape, Sy, Sx = preds.shape
-        bs, label_shape, Sy, Sx = labels.shape
->>>>>>> f9fc698b
 
         formatted_preds, formatted_labels = self._format_preds_and_labels(
             preds, labels, use_IoU=use_IoU, per_batch=True
