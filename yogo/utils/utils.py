--- conflicted
+++ resolved
@@ -183,31 +183,7 @@
             "img must be 2-dimensional (i.e. grayscale), "
             f"but has {img.ndim} dimensions"
         )
-<<<<<<< HEAD
-        N = formatted_preds.shape[0]
-        formatted_rects = torch.zeros((N, 5), device=formatted_preds.device)
-        formatted_rects[:, (0, 2)] = w * formatted_preds[:, (0, 2)]
-        formatted_rects[:, (1, 3)] = h * formatted_preds[:, (1, 3)]
-        formatted_rects[:, 4] = torch.argmax(formatted_preds[:, 5:], dim=1)
-
-    elif isinstance(rects, list):
-        if thresh is not None:
-            raise ValueError("threshold only valid for tensor (i.e. prediction) input")
-        # TODO fix this type error
-        formatted_rects = [
-            [
-                int(w * (r[1] - r[3] / 2)),
-                int(h * (r[2] - r[4] / 2)),
-                int(w * (r[1] + r[3] / 2)),
-                int(h * (r[2] + r[4] / 2)),
-                r[0],
-            ]
-            for r in rects
-        ]
-    else:
-=======
     elif prediction.ndim != 3:
->>>>>>> f9fc698b
         raise ValueError(
             "prediction must be 'unbatched' (i.e. shape (pred_dim, Sy, Sx) or "
             f"(1, pred_dim, Sy, Sx)) - got shape {prediction.shape} "
