--- conflicted
+++ resolved
@@ -82,9 +82,6 @@
 
 The `--from-pretrained` flag tells YOGO to start training from the model in `trained_models/chaos-cat-0727/best.pth`. Some notes:
 
-<<<<<<< HEAD
-- if `--normalize-images`, `--rgb-images`, or `--model` were used for pre-training, those options pass forward to fine-tuning - therefore you don't have to set them again, they'll just be ignored[^1]
-=======
 - if `--normalize-images`, `--rgb-images`, or `--model` were used for pre-training, those options pass forward to fine-tuning - therefore you don't have to set them again, they'll just be ignored
 
 By tuning hyperparameters, we can do better. Here's the hyperparameters for `still-voice-4405`:
@@ -100,5 +97,4 @@
 - iou-weight and classify-weight are important hyperparameters. They weight the importance of IOU loss and classification loss, with a higher number meaning that errors are penalized more.
 - [label smoothing](https://pytorch.org/docs/stable/generated/torch.nn.CrossEntropyLoss.html) (some potentially interesting papers: https://arxiv.org/pdf/1906.02629, https://arxiv.org/pdf/2011.12562)
 - `--lr-decay-factor` - we decay our learning rate by a cosine function, and this defines how low the function goes. See [CosineAnnealingLR](https://pytorch.org/docs/stable/generated/torch.optim.lr_scheduler.CosineAnnealingLR.html)
-- `--weight-decay` - see [AdamW](https://pytorch.org/docs/stable/generated/torch.optim.AdamW.html)
->>>>>>> 923ea7be
+- `--weight-decay` - see [AdamW](https://pytorch.org/docs/stable/generated/torch.optim.AdamW.html)